<# 
This PowerShell script is designed for Azure Functions that automatically handles the rotation and import of credentials (storage account connection strings) stored in Azure Key Vault by responding to Event Grid events. 
It ensures that secrets are updated and synchronized with their associated storage accounts, helping automate secret management using Key Vault data plane APIs.
#>

# Parameters for the Azure Function triggered by an Event Grid Event.
param([object]$EventGridEvent, [object]$TriggerMetadata)

# Constants
$MAX_RETRY_ATTEMPTS = 30  # Maximum number of retry attempts to poll for a secret update.
$MAX_JSON_DEPTH = 10      # Maximum JSON depth allowed when serializing objects.
$DATA_PLANE_API_VERSION = "7.6-preview.1"  # The API version for Key Vault data plane operations.
$AZURE_FUNCTION_NAME = "AkvStorageAccountConnectionStringConnector" # Name of the Azure Function.

# Extract subscription ID, resource group name, and app name from environment variables to construct the expected function resource ID.
# These environment variables are set by the Azure Function App runtime.
$EXPECTED_FUNCTION_APP_SUBSCRIPTION_ID = $env:WEBSITE_OWNER_NAME.Substring(0, 36)
$EXPECTED_FUNCTION_APP_RG_NAME = $env:WEBSITE_RESOURCE_GROUP
$EXPECTED_FUNCTION_APP_NAME = $env:WEBSITE_SITE_NAME

# Construct the expected Azure Function resource ID.
$EXPECTED_FUNCTION_RESOURCE_ID = "/subscriptions/$EXPECTED_FUNCTION_APP_SUBSCRIPTION_ID/resourceGroups/$EXPECTED_FUNCTION_APP_RG_NAME/providers/Microsoft.Web/sites/$EXPECTED_FUNCTION_APP_NAME/functions/$AZURE_FUNCTION_NAME"

# Function to get the inactive credential ID based on the currently active credential (either 'key1' or 'key2').
<<<<<<< HEAD
# Azure Storage Accounts typically have two access connection strings, and this function switches between them.
=======
# Azure Storage Accounts have two connection strings, and this function switches between them.
>>>>>>> 77cd4a3a
function Get-InactiveCredentialId([string]$ActiveCredentialId) {
    $inactiveCredentialId = switch ($ActiveCredentialId) {
        "key1" { "key2" }
        "key2" { "key1" }
        default { throw "The active credential ID '$ActiveCredentialId' didn't match the expected pattern. Expected 'key1' or 'key2'." }
    }
    return $inactiveCredentialId
}

# Function to retrieve the value of the active credential (storage account key) from Azure.
# It checks for valid inputs and retrieves the specified key from the storage account.
function Get-CredentialValue([string]$ActiveCredentialId, [string]$ProviderAddress) {
    # Validate if the active credential ID is provided.
    if (-not ($ActiveCredentialId)) {
        return @($null, "The active credential ID is missing.")
    }
    # Ensure the credential ID matches the expected pattern ('key1' or 'key2').
    if ($ActiveCredentialId -notin @("key1", "key2")) {
        return @($null, "The active credential ID '$ActiveCredentialId' didn't match the expected pattern. Expected 'key1' or 'key2'.")
    }
    # Validate if the provider address (resource ID of the storage account) is provided.
    if (-not ($ProviderAddress)) {
        return @($null, "The provider address is missing.")
    }
    # Ensure the provider address matches the expected Azure Storage Account resource format.
    if (-not ($ProviderAddress -match "/subscriptions/([^/]+)/resourceGroups/([^/]+)/providers/Microsoft.Storage/storageAccounts/([^/]+)")) {
        return @($null, "The provider address '$ProviderAddress' didn't match the expected pattern.")
    }

    # Extract details from the provider address (subscription ID, resource group, storage account name).
    $subscriptionId = $Matches[1]
    $resourceGroupName = $Matches[2]
    $storageAccountName = $Matches[3]

    # Select the subscription to operate on
    $null = Select-AzSubscription -SubscriptionId $subscriptionId

    # Retrieve the specified storage account key (credential) from the storage account.
    try {
        $accountKey = (Get-AzStorageAccountKey -ResourceGroupName $resourceGroupName -AccountName $storageAccountName | Where-Object KeyName -eq $ActiveCredentialId).value
        $credentialValue = "DefaultEndpointsProtocol=https;AccountName=$storageAccountName;AccountKey=$accountKey"
        return @($credentialValue, $null)
    } catch [Microsoft.Rest.Azure.CloudException] {
        # Handle any exceptions by logging detailed information and re-throwing the exception.
        $httpStatusCode = $_.Exception.Response.StatusCode
        $httpStatusCodeDescription = "$([int]$httpStatusCode) ($httpStatusCode)"
        $requestUri = $_.Exception.Request.RequestUri
        $requestId = $_.Exception.RequestId
        $errorCode = $_.Exception.Body.Code
        $errorMessage = $_.Exception.Body.Message
        Write-Host "  httpStatusCode: '$httpStatusCodeDescription'"
        Write-Host "  requestUri: '$requestUri'"
        Write-Host "  x-ms-request-id: '$requestId'"
        Write-Host "  errorCode: '$errorCode'"
        Write-Host "  errorMessage: '$errorMessage'"
        throw "Encountered unexpected exception during Get-CredentialValue. Throwing."
    }
}

# Function to regenerate a storage account key (credential).
# This function generates a new inactive credential, which can later be made active.
function Invoke-CredentialRegeneration([string]$InactiveCredentialId, [string]$ProviderAddress) {
    if (-not ($ProviderAddress)) {
        return @($null, "The provider address is missing.")
    }
    if (-not ($ProviderAddress -match "/subscriptions/([^/]+)/resourceGroups/([^/]+)/providers/Microsoft.Storage/storageAccounts/([^/]+)")) {
        return @($null, "The provider address '$ProviderAddress' didn't match the expected pattern.")
    }
    $subscriptionId = $Matches[1]
    $resourceGroupName = $Matches[2]
    $storageAccountName = $Matches[3]

    $null = Select-AzSubscription -SubscriptionId $subscriptionId

    # Attempt to regenerate the inactive credential (storage account key) and return it.
    try {
        $null = New-AzStorageAccountKey -ResourceGroupName $resourceGroupName -Name $storageAccountName -KeyName $InactiveCredentialId
        $accountKey = (Get-AzStorageAccountKey -ResourceGroupName $resourceGroupName -AccountName $storageAccountName | Where-Object KeyName -eq $ActiveCredentialId).value
        $credentialValue = "DefaultEndpointsProtocol=https;AccountName=$storageAccountName;AccountKey=$accountKey"
        return @($credentialValue, $null)
    } catch [Microsoft.Rest.Azure.CloudException] {
        $httpStatusCode = $_.Exception.Response.StatusCode
        $httpStatusCodeDescription = "$([int]$httpStatusCode) ($httpStatusCode)"
        $requestUri = $_.Exception.Request.RequestUri
        $requestId = $_.Exception.RequestId
        $errorCode = $_.Exception.Body.Code
        $errorMessage = $_.Exception.Body.Message
        Write-Host "  httpStatusCode: '$httpStatusCodeDescription'"
        Write-Host "  requestUri: '$requestUri'"
        Write-Host "  x-ms-request-id: '$requestId'"
        Write-Host "  errorCode: '$errorCode'"
        Write-Host "  errorMessage: '$errorMessage'"
        throw "Encountered unexpected exception during Invoke-CredentialRegeneration. Throwing."
    }
}

# Function to get the current secret from Azure Key Vault for validation purposes.
# This function ensures that the secret is in the expected state before proceeding with further actions.
function Get-CurrentSecret(
    [string]$UnversionedSecretId,
    [string]$ExpectedSecretId,
    [string]$ExpectedLifecycleState,
    [string]$CallerName) {
    $secret = $null
    $actualSecretId = $null
    $actualLifecycleState = $null
    $actualFunctionResourceId = $null

    # Get the auth token for authenticating requests to Key Vault.
    $token = (Get-AzAccessToken -ResourceTypeName KeyVault -AsSecureString).Token

    # In rare cases, this handler might receive the published event before AKV has finished committing to storage.
    # To mitigate this, poll the current secret for up to 30s until its current lifecycle state matches that of the published event.
    foreach ($i in 1..$MAX_RETRY_ATTEMPTS) {
        $clientRequestId = [Guid]::NewGuid().ToString()
        Write-Host "  Attempt #$i with x-ms-client-request-id: '$clientRequestId'"

         # Define HTTP headers for the request.
        $headers = @{
            "User-Agent"             = "$AZURE_FUNCTION_NAME/1.0 ($CallerName; Step 1; Attempt $i)"
            "x-ms-client-request-id" = $clientRequestId
        }

        # Perform a GET request to fetch the current secret from Key Vault.
        $response = Invoke-WebRequest -Uri "${UnversionedSecretId}?api-version=$DATA_PLANE_API_VERSION" `
            -Method "GET" `
            -Authentication OAuth `
            -Token $token `
            -ContentType "application/json" `
            -Headers $headers
        $secret = $response.Content | ConvertFrom-Json
        $actualSecretId = $secret.id
        $actualLifecycleState = $secret.attributes.lifecycleState
        $actualFunctionResourceId = $secret.providerConfig.functionResourceId

        # Check if the actual lifecycle state matches the expected state, stop polling if so.
        if (
            ($actualSecretId -eq $ExpectedSecretId) -and
            ($actualLifecycleState -eq $ExpectedLifecycleState) -and
            ($actualFunctionResourceId -eq $EXPECTED_FUNCTION_RESOURCE_ID)
        ) {
            break
        }
        Start-Sleep -Seconds 1
    }

    # Check if the secret did not reach the expected state after retries, return an error message.
    if (-not ($actualSecretId -eq $ExpectedSecretId)) {
        return @($null, "The secret '$actualSecretId' did not transition to '$ExpectedSecretId' after approximately $MAX_RETRY_ATTEMPTS seconds. Exiting.")
    }
    if (-not ($actualLifecycleState -eq $ExpectedLifecycleState)) {
        return @($null, "The secret '$actualSecretId' still has a lifecycle state of '$actualLifecycleState' and did not transition to '$ExpectedLifecycleState' after approximately $MAX_RETRY_ATTEMPTS seconds. Exiting.")
    }
    if (-not ($actualFunctionResourceId -eq $EXPECTED_FUNCTION_RESOURCE_ID)) {
        return @($null, "Expected function resource ID to be '$EXPECTED_FUNCTION_RESOURCE_ID', but found '$actualFunctionResourceId'. Exiting.")
    }

    # Output detailed secret properties for logging purposes.
    $lifecycleDescription = $secret.attributes.lifecycleDescription
    $validityPeriod = $secret.rotationPolicy.validityPeriod
    $activeCredentialId = $secret.providerConfig.activeCredentialId
    $providerAddress = $secret.providerConfig.providerAddress
    $functionResourceId = $secret.providerConfig.functionResourceId
    Write-Host "  lifecycleDescription: '$lifecycleDescription'"
    Write-Host "  validityPeriod: '$validityPeriod'"
    Write-Host "  activeCredentialId: '$activeCredentialId'"
    Write-Host "  providerAddress: '$providerAddress'"
    Write-Host "  functionResourceId: '$functionResourceId'"

    return @($secret, $null)
}

# Function to update a secret in Azure Key Vault with the 'Pending' lifecycle state.
# It updates the secret's attributes based on the provided request body.
function Update-PendingSecret(
    [string]$UnversionedSecretId,
    [string]$UpdatePendingSecretRequestBody,
    [string]$CallerName) {
    $clientRequestId = [Guid]::NewGuid().ToString()
    Write-Host "  x-ms-client-request-id: '$clientRequestId'"
    $token = (Get-AzAccessToken -ResourceTypeName KeyVault -AsSecureString).Token
    $headers = @{
        "User-Agent"             = "$AZURE_FUNCTION_NAME/1.0 ($CallerName; Step 3)"
        "x-ms-client-request-id" = $clientRequestId
    }

    # Perform an HTTP PUT request to update the secret's state via UpdatePendingSecret API.
    try {
        $response = Invoke-WebRequest -Uri "${UnversionedSecretId}/pending?api-version=$DATA_PLANE_API_VERSION" `
            -Method "PUT" `
            -Authentication OAuth `
            -Token $token `
            -ContentType "application/json" `
            -Headers $headers `
            -Body $UpdatePendingSecretRequestBody
        $updatedSecret = $response.Content | ConvertFrom-Json
        $lifecycleState = $updatedSecret.attributes.lifecycleState
        $lifecycleDescription = $updatedSecret.attributes.lifecycleDescription
        $activeCredentialId = $updatedSecret.providerConfig.activeCredentialId
        Write-Host "  lifecycleState: '$lifecycleState'"
        Write-Host "  lifecycleDescription: '$lifecycleDescription'"
        Write-Host "  activeCredentialId: '$activeCredentialId'"
        return @($updatedSecret, $null)
    } catch {
        $httpStatusCode = $_.Exception.Response.StatusCode
        $httpStatusCodeDescription = "$([int]$httpStatusCode) ($httpStatusCode)"
        $errorBody = $_.ErrorDetails.Message | ConvertFrom-Json
        $requestUri = $_.Exception.Response.RequestMessage.RequestUri
        $requestId = $_.Exception.Response.Headers.GetValues("x-ms-request-id") -join ","
        $errorCode = $errorBody.error.code
        $errorMessage = $errorBody.error.message
        Write-Host "  httpStatusCode: '$httpStatusCodeDescription'"
        Write-Host "  requestUri: '$requestUri'"
        Write-Host "  x-ms-request-id: '$requestId'"
        Write-Host "  errorCode: '$errorCode'"
        Write-Host "  errorMessage: '$errorMessage'"

        # If the error is in the 400 range, classify it as non-retriable and return.
        if (($httpStatusCode -ge 400) -and ($httpStatusCode -lt 500)) {
            return @($null, "Classifying $httpStatusCodeDescription as non-retriable. Exiting.")
        }

        # If the error is outside the 400 range, throw a retriable error.
        throw "Classifying $httpStatusCodeDescription as retriable. Throwing."
    }
}

# Function to handle the pending import of a secret.
# Validates the current secret state, fetches its credentials, and updates it with imported data.
function Invoke-PendingSecretImport([string]$VersionedSecretId, [string]$UnversionedSecretId) {
    $expectedLifecycleState = "ImportPending"
    $callerName = "Invoke-PendingSecretImport"

    Write-Host "Step 1: Get the current secret for validation and the ground truth."
    $secret, $nonRetriableError = Get-CurrentSecret -UnversionedSecretId $UnversionedSecretId `
        -ExpectedSecretId $VersionedSecretId `
        -ExpectedLifecycleState $expectedLifecycleState `
        -CallerName $callerName
    if ($nonRetriableError) {
        Write-Host $nonRetriableError
        return
    }

    # Import the secret from the provider and prepare the new secret in-memory for update.
    Write-Host "Step 2: Import the secret from the provider and prepare the new secret in-memory."
    $activeCredentialId = $secret.providerConfig.activeCredentialId
    $providerAddress = $secret.providerConfig.providerAddress
    $activeCredentialValue, $nonRetriableError = Get-CredentialValue -ActiveCredentialId $activeCredentialId `
        -ProviderAddress $providerAddress
    if ($nonRetriableError) {
        Write-Host $nonRetriableError
        return
    }
    $secret | Add-Member -NotePropertyName "value" -NotePropertyValue $activeCredentialValue -Force
    $secret.providerConfig.activeCredentialId = $activeCredentialId
    $updatePendingSecretRequestBody = ConvertTo-Json $secret -Depth $MAX_JSON_DEPTH -Compress

    # Call the update function to store the pending secret.
    Write-Host "Step 3: Update the pending secret."
    $updatedSecret, $nonRetriableError = Update-PendingSecret -UnversionedSecretId $UnversionedSecretId `
        -UpdatePendingSecretRequestBody $updatePendingSecretRequestBody `
        -CallerName $callerName
    if ($nonRetriableError) {
        Write-Host $nonRetriableError
        return
    }
}

# Function to handle pending secret rotation in Azure Key Vault.
# This function rotates the secret by regenerating an inactive credential and updating the secret's lifecycle state.
function Invoke-PendingSecretRotation([string]$VersionedSecretId, [string]$UnversionedSecretId) {
    $expectedLifecycleState = "RotationPending"
    $callerName = "Invoke-PendingSecretRotation"

    # Step 1: Validate the current secret state and ensure it's in the correct lifecycle state (RotationPending).
    Write-Host "Step 1: Get the current secret for validation and the ground truth."
    $secret, $nonRetriableError = Get-CurrentSecret -UnversionedSecretId $UnversionedSecretId `
        -ExpectedSecretId $VersionedSecretId `
        -ExpectedLifecycleState $expectedLifecycleState `
        -CallerName $callerName
    if ($nonRetriableError) {
        Write-Host $nonRetriableError
        return
    }

    # Step 2: Regenerate the inactive credential for the secret.
    Write-Host "Step 2: Regenerate the inactive credential via the provider and prepare the new secret in-memory."
    $activeCredentialId = $secret.providerConfig.activeCredentialId
    $providerAddress = $secret.providerConfig.providerAddress
    $inactiveCredentialId = Get-InactiveCredentialId -ActiveCredentialId $activeCredentialId
    $inactiveCredentialValue, $nonRetriableError = Invoke-CredentialRegeneration -InactiveCredentialId $inactiveCredentialId `
        -ProviderAddress $providerAddress
    if ($nonRetriableError) {
        Write-Host $nonRetriableError
        return
    }
    $secret | Add-Member -NotePropertyName "value" -NotePropertyValue $inactiveCredentialValue -Force

    # Update the secret object to mark the newly regenerated inactive credential as the active credential.
    $secret.providerConfig.activeCredentialId = $inactiveCredentialId
    $updatePendingSecretRequestBody = ConvertTo-Json $secret -Depth $MAX_JSON_DEPTH -Compress

    # Step 3: Update the pending secret in Azure Key Vault with the newly regenerated credential information.
    Write-Host "Step 3: Update the pending secret."
    $updatedSecret, $nonRetriableError = Update-PendingSecret -UnversionedSecretId $UnversionedSecretId `
        -UpdatePendingSecretRequestBody $updatePendingSecretRequestBody `
        -CallerName $callerName
    if ($nonRetriableError) {
        Write-Host $nonRetriableError
        return
    }
}

# Set the error action preference to "Stop" to halt script execution on errors.
$ErrorActionPreference = "Stop"

# Extract the event type and versioned secret ID for further operations.
$EventGridEvent | ConvertTo-Json -Depth $MAX_JSON_DEPTH -Compress | Write-Host
$eventType = $EventGridEvent.eventType
$versionedSecretId = $EventGridEvent.data.Id
if (-not ($versionedSecretId -match "(https://[^/]+/[^/]+/[^/]+)/[0-9a-f]{32}")) {
    throw "The versioned secret ID '$versionedSecretId' didn't match the expected pattern."
}
$unversionedSecretId = $Matches[1]

# Handle the EventGrid event based on its type.
switch ($eventType) {
    "Microsoft.KeyVault.SecretImportPending" {
        Invoke-PendingSecretImport -VersionedSecretId $versionedSecretId -UnversionedSecretId $unversionedSecretId
    }
    "Microsoft.KeyVault.SecretRotationPending" {
        Invoke-PendingSecretRotation -VersionedSecretId $versionedSecretId -UnversionedSecretId $unversionedSecretId
    }
    default {
        throw "The Event Grid event '$eventType' is unsupported. Expected 'Microsoft.KeyVault.SecretImportPending' or 'Microsoft.KeyVault.SecretRotationPending'."
    }
}<|MERGE_RESOLUTION|>--- conflicted
+++ resolved
@@ -22,11 +22,7 @@
 $EXPECTED_FUNCTION_RESOURCE_ID = "/subscriptions/$EXPECTED_FUNCTION_APP_SUBSCRIPTION_ID/resourceGroups/$EXPECTED_FUNCTION_APP_RG_NAME/providers/Microsoft.Web/sites/$EXPECTED_FUNCTION_APP_NAME/functions/$AZURE_FUNCTION_NAME"
 
 # Function to get the inactive credential ID based on the currently active credential (either 'key1' or 'key2').
-<<<<<<< HEAD
-# Azure Storage Accounts typically have two access connection strings, and this function switches between them.
-=======
 # Azure Storage Accounts have two connection strings, and this function switches between them.
->>>>>>> 77cd4a3a
 function Get-InactiveCredentialId([string]$ActiveCredentialId) {
     $inactiveCredentialId = switch ($ActiveCredentialId) {
         "key1" { "key2" }
